package main

import "C"

import (
	"context"
	"os"
	"plugin"
	"strconv"
	"strings"
	"time"

	bes "github.com/iegomez/mosquitto-go-auth/backends"
	"github.com/iegomez/mosquitto-go-auth/cache"
	"github.com/iegomez/mosquitto-go-auth/hashing"
	log "github.com/sirupsen/logrus"
)

type Backend interface {
	GetUser(username, password, clientid string) (bool, error)
	GetSuperuser(username string) (bool, error)
	CheckAcl(username, topic, clientId string, acc int32) (bool, error)
	GetName() string
	Halt()
}

type AuthPlugin struct {
	backends                 map[string]Backend
	customPlugin             *plugin.Plugin
	PInit                    func(map[string]string, log.Level) error
	customPluginGetName      func() string
	customPluginGetUser      func(username, password, clientid string) (bool, error)
	customPluginGetSuperuser func(username string) (bool, error)
	customPluginCheckAcl     func(username, topic, clientid string, acc int) (bool, error)
	customPluginHalt         func()
	useCache                 bool
	checkPrefix              bool
	prefixes                 map[string]string
	logLevel                 log.Level
	logDest                  string
	logFile                  string
	disableSuperuser         bool
	ctx                      context.Context
	cache                    cache.Store
	hasher                   hashing.HashComparer
}

const (
	//backends
	postgresBackend = "postgres"
	jwtBackend      = "jwt"
	redisBackend    = "redis"
	httpBackend     = "http"
	filesBackend    = "files"
	mysqlBackend    = "mysql"
	sqliteBackend   = "sqlite"
	mongoBackend    = "mongo"
	pluginBackend   = "plugin"
	grpcBackend     = "grpc"
<<<<<<< HEAD

	AuthRejected = 0
	AuthGranted  = 1
	AuthError    = 2
=======
	jsBackend       = "js"
>>>>>>> 2cfa50cd
)

// Serves s a check for allowed backends and a map from backend to expected opts prefix.
var allowedBackendsOptsPrefix = map[string]string{
	postgresBackend: "pg",
	jwtBackend:      "jwt",
	redisBackend:    "redis",
	httpBackend:     "http",
	filesBackend:    "files",
	mysqlBackend:    "mysql",
	sqliteBackend:   "sqlite",
	mongoBackend:    "mongo",
	pluginBackend:   "plugin",
	grpcBackend:     "grpc",
	jsBackend:       "js",
}

var backends []string          //List of selected backends.
var authOpts map[string]string //Options passed by mosquitto.
var authPlugin AuthPlugin      //General struct with options and conf.

//export AuthPluginInit
func AuthPluginInit(keys []string, values []string, authOptsNum int) {
	log.SetFormatter(&log.TextFormatter{
		FullTimestamp: true,
	})

	cmBackends := make(map[string]Backend)

	//Initialize auth plugin struct with default and given values.
	authPlugin = AuthPlugin{
		checkPrefix: false,
		prefixes:    make(map[string]string),
		logLevel:    log.InfoLevel,
		ctx:         context.Background(),
	}

	//First, get backends
	backendsOk := false
	authOpts = make(map[string]string)
	for i := 0; i < authOptsNum; i++ {
		if keys[i] == "backends" {
			backends = strings.Split(strings.Replace(values[i], " ", "", -1), ",")
			if len(backends) > 0 {
				backendsCheck := true
				for _, backend := range backends {
					if _, ok := allowedBackendsOptsPrefix[backend]; !ok {
						backendsCheck = false
						log.Errorf("backend not allowed: %s", backend)
					}
				}
				backendsOk = backendsCheck
			}
		}
		// Always set backends option so backends may know if they are running solo or not.
		authOpts[keys[i]] = values[i]
	}

	//Log and end program if backends are wrong
	if !backendsOk {
		log.Fatal("backends error")
	}

	//Disable superusers for all backends if option is set.
	if authOpts["disable_superuser"] == "true" {
		authPlugin.disableSuperuser = true
	}

	//Check if log level is given. Set level if any valid option is given.
	if logLevel, ok := authOpts["log_level"]; ok {
		logLevel = strings.Replace(logLevel, " ", "", -1)
		switch logLevel {
		case "debug":
			authPlugin.logLevel = log.DebugLevel
		case "info":
			authPlugin.logLevel = log.InfoLevel
		case "warn":
			authPlugin.logLevel = log.WarnLevel
		case "error":
			authPlugin.logLevel = log.ErrorLevel
		case "fatal":
			authPlugin.logLevel = log.FatalLevel
		case "panic":
			authPlugin.logLevel = log.PanicLevel
		default:
			log.Info("log_level unkwown, using default info level")
		}
	}

	if logDest, ok := authOpts["log_dest"]; ok {
		switch logDest {
		case "stdout":
			log.SetOutput(os.Stdout)
		case "file":
			if logFile, ok := authOpts["log_file"]; ok {
				file, err := os.OpenFile(logFile, os.O_APPEND|os.O_CREATE|os.O_WRONLY, 0644)
				if err == nil {
					log.SetOutput(file)
				} else {
					log.Errorf("failed to log to file, using default stderr: %s", err)
				}
			}
		default:
			log.Info("log_dest unknown, using default stderr")
		}
	}

	//Initialize backends
	for _, bename := range backends {
		var beIface Backend
		var err error
		if bename == pluginBackend {
			plug, err := plugin.Open(authOpts["plugin_path"])
			if err != nil {
				log.Errorf("Could not init custom plugin: %s", err)
				authPlugin.customPlugin = nil
			} else {
				authPlugin.customPlugin = plug

				plInit, err := authPlugin.customPlugin.Lookup("Init")

				if err != nil {
					log.Errorf("Couldn't find func Init in plugin: %s", err)
					authPlugin.customPlugin = nil
					continue
				}

				initFunc := plInit.(func(authOpts map[string]string, logLevel log.Level) error)

				err = initFunc(authOpts, authPlugin.logLevel)
				if err != nil {
					log.Errorf("Couldn't init plugin: %s", err)
					authPlugin.customPlugin = nil
					continue
				}

				authPlugin.PInit = initFunc

				plName, err := authPlugin.customPlugin.Lookup("GetName")

				if err != nil {
					log.Errorf("Couldn't find func GetName in plugin: %s", err)
					authPlugin.customPlugin = nil
					continue
				}

				nameFunc := plName.(func() string)
				authPlugin.customPluginGetName = nameFunc

				plGetUser, err := authPlugin.customPlugin.Lookup("GetUser")

				if err != nil {
					log.Errorf("couldn't find func GetUser in plugin: %s", err)
					authPlugin.customPlugin = nil
					continue
				}

				getUserFunc, ok := plGetUser.(func(username, password, clientid string) (bool, error))
				if !ok {
					tmp := plGetUser.(func(username, password, clientid string) bool)
					getUserFunc = func(username, password, clientid string) (bool, error) {
						return tmp(username, password, clientid), nil
					}
				}
				authPlugin.customPluginGetUser = getUserFunc

				plGetSuperuser, err := authPlugin.customPlugin.Lookup("GetSuperuser")

				if err != nil {
					log.Errorf("couldn't find func GetSuperuser in plugin: %s", err)
					authPlugin.customPlugin = nil
					continue
				}

				getSuperuserFunc, ok := plGetSuperuser.(func(username string) (bool, error))
				if !ok {
					tmp := plGetSuperuser.(func(username string) bool)
					getSuperuserFunc = func(username string) (bool, error) {
						return tmp(username), nil
					}
				}
				authPlugin.customPluginGetSuperuser = getSuperuserFunc

				plCheckAcl, err := authPlugin.customPlugin.Lookup("CheckAcl")

				if err != nil {
					log.Errorf("couldn't find func CheckAcl in plugin: %s", err)
					authPlugin.customPlugin = nil
					continue
				}

				checkAclFunc, ok := plCheckAcl.(func(username, topic, clientid string, acc int) (bool, error))
				if !ok {
					tmp := plCheckAcl.(func(username, topic, clientid string, acc int) bool)
					checkAclFunc = func(username, topic, clientid string, acc int) (bool, error) {
						return tmp(username, topic, clientid, acc), nil
					}
				}
				authPlugin.customPluginCheckAcl = checkAclFunc

				plHalt, err := authPlugin.customPlugin.Lookup("Halt")

				if err != nil {
					log.Errorf("Couldn't find func Halt in plugin: %s", err)
					authPlugin.customPlugin = nil
					continue
				}

				haltFunc := plHalt.(func())
				authPlugin.customPluginHalt = haltFunc

				log.Infof("Backend registered: %s", authPlugin.customPluginGetName())

			}
		} else {
			hasher := hashing.NewHasher(authOpts, allowedBackendsOptsPrefix[bename])
			switch bename {
			case postgresBackend:
				beIface, err = bes.NewPostgres(authOpts, authPlugin.logLevel, hasher)
				if err != nil {
					log.Fatalf("backend register error: couldn't initialize %s backend with error %s.", bename, err)
				} else {
					log.Infof("backend registered: %s", beIface.GetName())
					cmBackends[postgresBackend] = beIface.(bes.Postgres)
				}
			case jwtBackend:
				beIface, err = bes.NewJWT(authOpts, authPlugin.logLevel, hasher)
				if err != nil {
					log.Fatalf("Backend register error: couldn't initialize %s backend with error %s.", bename, err)
				} else {
					log.Infof("Backend registered: %s", beIface.GetName())
					cmBackends[jwtBackend] = beIface.(*bes.JWT)
				}
			case filesBackend:
				beIface, err = bes.NewFiles(authOpts, authPlugin.logLevel, hasher)
				if err != nil {
					log.Fatalf("Backend register error: couldn't initialize %s backend with error %s.", bename, err)
				} else {
					log.Infof("Backend registered: %s", beIface.GetName())
					cmBackends[filesBackend] = beIface.(bes.Files)
				}
			case redisBackend:
				beIface, err = bes.NewRedis(authOpts, authPlugin.logLevel, hasher)
				if err != nil {
					log.Fatalf("Backend register error: couldn't initialize %s backend with error %s.", bename, err)
				} else {
					log.Infof("Backend registered: %s", beIface.GetName())
					cmBackends[redisBackend] = beIface.(bes.Redis)
				}
			case mysqlBackend:
				beIface, err = bes.NewMysql(authOpts, authPlugin.logLevel, hasher)
				if err != nil {
					log.Fatalf("Backend register error: couldn't initialize %s backend with error %s.", bename, err)
				} else {
					log.Infof("Backend registered: %s", beIface.GetName())
					cmBackends[mysqlBackend] = beIface.(bes.Mysql)
				}
			case httpBackend:
				beIface, err = bes.NewHTTP(authOpts, authPlugin.logLevel)
				if err != nil {
					log.Fatalf("Backend register error: couldn't initialize %s backend with error %s.", bename, err)
				} else {
					log.Infof("Backend registered: %s", beIface.GetName())
					cmBackends[httpBackend] = beIface.(bes.HTTP)
				}
			case sqliteBackend:
				beIface, err = bes.NewSqlite(authOpts, authPlugin.logLevel, hasher)
				if err != nil {
					log.Fatalf("Backend register error: couldn't initialize %s backend with error %s.", bename, err)
				} else {
					log.Infof("Backend registered: %s", beIface.GetName())
					cmBackends[sqliteBackend] = beIface.(bes.Sqlite)
				}
			case mongoBackend:
				beIface, err = bes.NewMongo(authOpts, authPlugin.logLevel, hasher)
				if err != nil {
					log.Fatalf("Backend register error: couldn't initialize %s backend with error %s.", bename, err)
				} else {
					log.Infof("Backend registered: %s", beIface.GetName())
					cmBackends[mongoBackend] = beIface.(bes.Mongo)
				}
			case grpcBackend:
				beIface, err = bes.NewGRPC(authOpts, authPlugin.logLevel)
				if err != nil {
					log.Fatalf("Backend register error: couldn't initialize %s backend with error %s.", bename, err)
				} else {
					log.Infof("Backend registered: %s", beIface.GetName())
					cmBackends[grpcBackend] = beIface.(bes.GRPC)
				}
			case jsBackend:
				beIface, err = bes.NewJavascript(authOpts, authPlugin.logLevel)
				if err != nil {
					log.Fatalf("Backend register error: couldn't initialize %s backend with error %s.", bename, err)
				} else {
					log.Infof("Backend registered: %s", beIface.GetName())
					cmBackends[jsBackend] = beIface.(*bes.Javascript)
				}
			}
		}
	}

	if cache, ok := authOpts["cache"]; ok && strings.Replace(cache, " ", "", -1) == "true" {
		log.Info("redisCache activated")
		authPlugin.useCache = true
	} else {
		log.Info("No cache set.")
		authPlugin.useCache = false
	}

	if authPlugin.useCache {
		setCache(authOpts)
	}

	if checkPrefix, ok := authOpts["check_prefix"]; ok && strings.Replace(checkPrefix, " ", "", -1) == "true" {
		//Check that backends match prefixes.
		if prefixesStr, ok := authOpts["prefixes"]; ok {
			prefixes := strings.Split(strings.Replace(prefixesStr, " ", "", -1), ",")
			if len(prefixes) == len(backends) {
				//Set prefixes
				for i, backend := range backends {
					authPlugin.prefixes[prefixes[i]] = backend
				}
				log.Infof("prefixes enabled for backends %s with prefixes %s.", authOpts["backends"], authOpts["prefixes"])
				authPlugin.checkPrefix = true
			} else {
				log.Errorf("Error: got %d backends and %d prefixes, defaulting to prefixes disabled.", len(backends), len(prefixes))
				authPlugin.checkPrefix = false
			}

		} else {
			log.Warn("Error: prefixes enabled but no options given, defaulting to prefixes disabled.")
			authPlugin.checkPrefix = false
		}
	} else {
		authPlugin.checkPrefix = false
	}
	authPlugin.backends = cmBackends
}

func setCache(authOpts map[string]string) {

	var aclCacheSeconds int64 = 30
	var authCacheSeconds int64 = 30

	if authCacheSec, ok := authOpts["auth_cache_seconds"]; ok {
		authSec, err := strconv.ParseInt(authCacheSec, 10, 64)
		if err == nil {
			authCacheSeconds = authSec
		} else {
			log.Warningf("couldn't parse authCacheSeconds (err: %s), defaulting to %d", err, authCacheSeconds)
		}
	}

	if aclCacheSec, ok := authOpts["acl_cache_seconds"]; ok {
		aclSec, err := strconv.ParseInt(aclCacheSec, 10, 64)
		if err == nil {
			aclCacheSeconds = aclSec
		} else {
			log.Warningf("couldn't parse aclCacheSeconds (err: %s), defaulting to %d", err, aclCacheSeconds)
		}
	}

	reset := false
	if cacheReset, ok := authOpts["cache_reset"]; ok && cacheReset == "true" {
		reset = true
	}

	refreshExpiration := false
	if refresh, ok := authOpts["cache_refresh"]; ok && refresh == "true" {
		refreshExpiration = true
	}

	switch authOpts["cache_type"] {
	case "redis":
		host := "localhost"
		port := "6379"
		db := 3
		password := ""
		cluster := false

		if authOpts["cache_mode"] == "true" {
			cluster = true
		}

		if cachePassword, ok := authOpts["cache_password"]; ok {
			password = cachePassword
		}

		if cluster {

			addressesOpt := authOpts["redis_cluster_addresses"]
			if addressesOpt == "" {
				log.Errorln("cache Redis cluster addresses missing, defaulting to no cache.")
				authPlugin.useCache = false
				return
			}

			// Take the given addresses and trim spaces from them.
			addresses := strings.Split(addressesOpt, ",")
			for i := 0; i < len(addresses); i++ {
				addresses[i] = strings.TrimSpace(addresses[i])
			}

			authPlugin.cache = cache.NewRedisClusterStore(
				password,
				addresses,
				time.Duration(authCacheSeconds)*time.Second,
				time.Duration(aclCacheSeconds)*time.Second,
				refreshExpiration,
			)

		} else {
			if cacheHost, ok := authOpts["cache_host"]; ok {
				host = cacheHost
			}

			if cachePort, ok := authOpts["cache_port"]; ok {
				port = cachePort
			}

			if cacheDB, ok := authOpts["cache_db"]; ok {
				parsedDB, err := strconv.ParseInt(cacheDB, 10, 32)
				if err == nil {
					db = int(parsedDB)
				} else {
					log.Warningf("couldn't parse cache db (err: %s), defaulting to %d", err, db)
				}
			}

			authPlugin.cache = cache.NewSingleRedisStore(
				host,
				port,
				password,
				db,
				time.Duration(authCacheSeconds)*time.Second,
				time.Duration(aclCacheSeconds)*time.Second,
				refreshExpiration,
			)
		}

	default:
		authPlugin.cache = cache.NewGoStore(
			time.Duration(authCacheSeconds)*time.Second,
			time.Duration(aclCacheSeconds)*time.Second,
			refreshExpiration,
		)
	}

	if !authPlugin.cache.Connect(authPlugin.ctx, reset) {
		authPlugin.cache = nil
		authPlugin.useCache = false
		log.Infoln("couldn't start cache, defaulting to no cache")
	}

}

//export AuthUnpwdCheck
func AuthUnpwdCheck(username, password, clientid string) uint8 {
	ok, err := authUnpwdCheck(username, password, clientid)
	if err != nil {
		log.Error(err)
		return AuthError
	}

	if ok {
		return AuthGranted
	}

	return AuthRejected
}

func authUnpwdCheck(username, password, clientid string) (bool, error) {
	var authenticated bool
	var cached bool
	var granted bool
	var firstError error
	if authPlugin.useCache {
		log.Debugf("checking auth cache for %s", username)
		cached, granted = authPlugin.cache.CheckAuthRecord(authPlugin.ctx, username, password)
		if cached {
			log.Debugf("found in cache: %s", username)
			return granted, nil
		}
	}

	//If prefixes are enabled, check if username has a valid prefix and use the correct backend if so.
	if authPlugin.checkPrefix {
		validPrefix, bename := CheckPrefix(username)
		if validPrefix {
			if bename == pluginBackend {
				authenticated, firstError = CheckPluginAuth(username, password, clientid)
			} else {
				// If the backend is JWT and the token was prefixed, then strip the token. If the token was passed without a prefix it will be handled in the common case.
				if bename == jwtBackend {
					prefix := getPrefixForBackend(bename)
					username = strings.TrimPrefix(username, prefix+"_")
				}
				var backend = authPlugin.backends[bename]

				authenticated, firstError = backend.GetUser(username, password, clientid)
				if authenticated && firstError == nil {
					log.Debugf("user %s authenticated with backend %s", username, backend.GetName())
				}
			}
		} else {
			//If there's no valid prefix, check all backends.
			authenticated, firstError = CheckBackendsAuth(username, password, clientid)
			//If not authenticated, check for a present plugin
			if !authenticated {
				if ok, err := CheckPluginAuth(username, password, clientid); ok && err == nil {
					authenticated = true
					firstError = nil
				} else if err != nil && firstError == nil {
					firstError = err
				}
			}
		}
	} else {
		authenticated, firstError = CheckBackendsAuth(username, password, clientid)
		//If not authenticated, check for a present plugin
		if !authenticated {
			if ok, err := CheckPluginAuth(username, password, clientid); ok && err == nil {
				authenticated = true
				firstError = nil
			} else if err != nil && firstError == nil {
				firstError = err
			}
		}
	}

	if authPlugin.useCache && firstError == nil {
		authGranted := "false"
		if authenticated {
			authGranted = "true"
		}
		log.Debugf("setting auth cache for %s", username)
		if err := authPlugin.cache.SetAuthRecord(authPlugin.ctx, username, password, authGranted); err != nil {
			log.Errorf("set auth cache: %s", err)
			return false, err
		}
	}
	return authenticated, firstError
}

//export AuthAclCheck
func AuthAclCheck(clientid, username, topic string, acc int) uint8 {
	ok, err := authAclCheck(clientid, username, topic, acc)
	if err != nil {
		log.Error(err)
		return AuthError
	}

	if ok {
		return AuthGranted
	}

	return AuthRejected
}

func authAclCheck(clientid, username, topic string, acc int) (bool, error) {
	var aclCheck bool
	var cached bool
	var granted bool
	var firstError error
	if authPlugin.useCache {
		log.Debugf("checking acl cache for %s", username)
		cached, granted = authPlugin.cache.CheckACLRecord(authPlugin.ctx, username, topic, clientid, acc)
		if cached {
			log.Debugf("found in cache: %s", username)
			return granted, nil
		}
	}
	//If prefixes are enabled, check if username has a valid prefix and use the correct backend if so.
	//Else, check all backends.
	if authPlugin.checkPrefix {
		validPrefix, bename := CheckPrefix(username)
		if validPrefix {
			if bename == pluginBackend {
				aclCheck, firstError = CheckPluginAcl(username, topic, clientid, acc)
			} else {
				// If the backend is JWT and the token was prefixed, then strip the token. If the token was passed without a prefix then it be handled in the common case.
				if bename == jwtBackend {
					prefix := getPrefixForBackend(bename)
					username = strings.TrimPrefix(username, prefix+"_")
				}
				var backend = authPlugin.backends[bename]
				log.Debugf("Superuser check with backend %s", backend.GetName())
				// Short circuit checks when superusers are disabled.
				if !authPlugin.disableSuperuser {
					aclCheck, firstError = backend.GetSuperuser(username)

					if aclCheck && firstError == nil {
						log.Debugf("superuser %s acl authenticated with backend %s", username, backend.GetName())
					}
				}
				//If not superuser, check acl.
				if !aclCheck {
					log.Debugf("Acl check with backend %s", backend.GetName())
					if ok, err := backend.CheckAcl(username, topic, clientid, int32(acc)); ok && err == nil {
						aclCheck = true
						log.Debugf("user %s acl authenticated with backend %s", username, backend.GetName())
					} else if err != nil && firstError == nil {
						firstError = err
					}
				}
			}
		} else {
			//If there's no valid prefix, check all backends.
			aclCheck, firstError = CheckBackendsAcl(username, topic, clientid, acc)
			//If acl hasn't passed, check for plugin.
			if !aclCheck {
				if ok, err := CheckPluginAcl(username, topic, clientid, acc); ok && err == nil {
					aclCheck = true
				} else if err != nil && firstError == nil {
					firstError = err
				}
			}
		}
	} else {
		aclCheck, firstError = CheckBackendsAcl(username, topic, clientid, acc)
		//If acl hasn't passed, check for plugin.
		if !aclCheck {
			if ok, err := CheckPluginAcl(username, topic, clientid, acc); ok && err == nil {
				aclCheck = true
			} else if err != nil && firstError == nil {
				firstError = err
			}
		}
	}

	if authPlugin.useCache && firstError == nil {
		authGranted := "false"
		if aclCheck {
			authGranted = "true"
		}
		log.Debugf("setting acl cache (granted = %s) for %s", authGranted, username)
		if err := authPlugin.cache.SetACLRecord(authPlugin.ctx, username, topic, clientid, acc, authGranted); err != nil {
			log.Errorf("set acl cache: %s", err)
			return false, err
		}
	}

	log.Debugf("Acl is %t for user %s", aclCheck, username)
	return aclCheck, firstError
}

//export AuthPskKeyGet
func AuthPskKeyGet() bool {
	return true
}

//checkPrefix checks if a username contains a valid prefix. If so, returns ok and the suitable backend name; else, !ok and empty string.
func CheckPrefix(username string) (bool, string) {
	if strings.Index(username, "_") > 0 {
		userPrefix := username[0:strings.Index(username, "_")]
		if prefix, ok := authPlugin.prefixes[userPrefix]; ok {
			log.Debugf("Found prefix for user %s, using backend %s.", username, prefix)
			return true, prefix
		}
	}
	return false, ""
}

//getPrefixForBackend retrieves the user provided prefix for a given backend.
func getPrefixForBackend(backend string) string {
	for k, v := range authPlugin.prefixes {
		if v == backend {
			return k
		}
	}
	return ""
}

//CheckBackendsAuth checks for all backends if a username is authenticated and sets the authenticated param.
func CheckBackendsAuth(username, password, clientid string) (bool, error) {
	var firstError error
	authenticated := false

	for _, bename := range backends {

		if bename == pluginBackend {
			continue
		}

		var backend = authPlugin.backends[bename]

		log.Debugf("checking user %s with backend %s", username, backend.GetName())

		if ok, err := backend.GetUser(username, password, clientid); ok && err == nil {
			authenticated = true
			log.Debugf("user %s authenticated with backend %s", username, backend.GetName())
			break
		} else if err != nil && firstError == nil {
			firstError = err
		}
	}

	// If authenticated is true, it means at least one backend didn't failed and
	// accepted the user. In this case trust this backend and clear the error.
	if authenticated {
		firstError = nil
	}

	return authenticated, firstError

}

//CheckBackendsAcl  checks for all backends if a username is superuser or has acl rights and sets the aclCheck param.
func CheckBackendsAcl(username, topic, clientid string, acc int) (bool, error) {
	//Check superusers first
	var firstError error
	aclCheck := false
	if !authPlugin.disableSuperuser {
		for _, bename := range backends {
			if bename == pluginBackend {
				continue
			}
			var backend = authPlugin.backends[bename]
			log.Debugf("Superuser check with backend %s", backend.GetName())
			if ok, err := backend.GetSuperuser(username); ok && err == nil {
				log.Debugf("superuser %s acl authenticated with backend %s", username, backend.GetName())
				aclCheck = true
				break
			} else if err != nil && firstError == nil {
				firstError = err
			}
		}
	}

	if !aclCheck {
		for _, bename := range backends {
			if bename == pluginBackend {
				continue
			}
			var backend = authPlugin.backends[bename]
			log.Debugf("Acl check with backend %s", backend.GetName())
			if ok, err := backend.CheckAcl(username, topic, clientid, int32(acc)); ok && err == nil {
				log.Debugf("user %s acl authenticated with backend %s", username, backend.GetName())
				aclCheck = true
				break
			} else if err != nil && firstError == nil {
				firstError = err
			}
		}
	}

	// If aclCheck is true, it means at least one backend didn't failed and
	// accepted the access. In this case trust this backend and clear the error.
	if aclCheck {
		firstError = nil
	}

	return aclCheck, firstError
}

//CheckPluginAuth checks that the plugin is not nil and returns the plugins auth response.
func CheckPluginAuth(username, password, clientid string) (bool, error) {
	if authPlugin.customPlugin == nil {
		return false, nil
	}
	return authPlugin.customPluginGetUser(username, password, clientid)
}

//CheckPluginAcl checks that the plugin is not nil and returns the superuser/acl response.
func CheckPluginAcl(username, topic, clientid string, acc int) (bool, error) {
	var aclCheck bool
	var err error
	if authPlugin.customPlugin == nil {
		return false, nil
	}
	//If superuser, authorize it unless superusers are disabled.
	if !authPlugin.disableSuperuser {
		aclCheck, err = authPlugin.customPluginGetSuperuser(username)
	}

	if !aclCheck && err == nil {
		//Check against the plugin's check acl function.
		aclCheck, err = authPlugin.customPluginCheckAcl(username, topic, clientid, acc)
	}

	return aclCheck, err
}

//export AuthPluginCleanup
func AuthPluginCleanup() {
	log.Info("Cleaning up plugin")
	//If cache is set, close cache connection.
	if authPlugin.cache != nil {
		authPlugin.cache.Close()
	}

	//Halt every registered backend.
	for _, v := range authPlugin.backends {
		v.Halt()
	}

	if authPlugin.customPlugin != nil {
		authPlugin.customPluginHalt()
	}
}

func main() {}<|MERGE_RESOLUTION|>--- conflicted
+++ resolved
@@ -57,14 +57,11 @@
 	mongoBackend    = "mongo"
 	pluginBackend   = "plugin"
 	grpcBackend     = "grpc"
-<<<<<<< HEAD
+	jsBackend       = "js"
 
 	AuthRejected = 0
 	AuthGranted  = 1
 	AuthError    = 2
-=======
-	jsBackend       = "js"
->>>>>>> 2cfa50cd
 )
 
 // Serves s a check for allowed backends and a map from backend to expected opts prefix.
